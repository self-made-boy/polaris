/**
 * Tencent is pleased to support the open source community by making Polaris available.
 *
 * Copyright (C) 2019 THL A29 Limited, a Tencent company. All rights reserved.
 *
 * Licensed under the BSD 3-Clause License (the "License");
 * you may not use this file except in compliance with the License.
 * You may obtain a copy of the License at
 *
 * https://opensource.org/licenses/BSD-3-Clause
 *
 * Unless required by applicable law or agreed to in writing, software distributed
 * under the License is distributed on an "AS IS" BASIS, WITHOUT WARRANTIES OR
 * CONDITIONS OF ANY KIND, either express or implied. See the License for the
 * specific language governing permissions and limitations under the License.
 */

package boltdbStore

import (
	"errors"
	"github.com/polarismesh/polaris-server/common/log"
	"github.com/polarismesh/polaris-server/common/model"
	"sort"
	"strings"
	"time"
)

type instanceStore struct {
	handler BoltHandler
}

// 增加一个实例
func (i *instanceStore) AddInstance(instance *model.Instance) error {

	// 新增数据之前，必须先清理老数据
	if err := i.handler.DeleteValues(InstanceStoreType, []string{instance.ID()}); err != nil {
		log.Errorf("delete instance to kv error, %v", err)
		return err
	}

	if err := i.handler.SaveValue(InstanceStoreType, instance.ID(), instance); err != nil{
		log.Errorf("save instance to kv error, %v", err)
		return err
	}

	return nil
}

// 增加多个实例
func (i *instanceStore) BatchAddInstances(instances []*model.Instance) error {

	// 得到 id list
	if len(instances) == 0 {
		return nil
	}

	var insIds []string
	for _, instance := range instances {
		insIds = append(insIds, instance.ID())
	}

	// 直接清理所有的老数据
	if err := i.handler.DeleteValues(InstanceStoreType, insIds); err != nil{
		log.Errorf("save instance to kv error, %v", err)
		return err
	}

	for _, instance := range instances {
		if err := i.handler.SaveValue(InstanceStoreType, instance.ID(), instance); err != nil{
			// 遇到错误就中断，返回错误
			log.Errorf("save instance to kv error, %v", err)
			return err
		}
	}

	return nil
}

// 更新实例
func (i *instanceStore) UpdateInstance(instance *model.Instance) error {

	if err := i.handler.SaveValue(InstanceStoreType, instance.ID(), instance); err != nil{
		log.Errorf("update instance to kv error, %v", err)
		return err
	}

	return nil
}

// 删除一个实例，实际是把valid置为false
func (i *instanceStore) DeleteInstance(instanceID string) error {

	if err := i.handler.DeleteValues(InstanceStoreType, []string{instanceID}); err != nil{
		log.Errorf("update instance to kv error, %v", err)
		return err
	}

	return nil
}

// 批量删除实例，flag=1
func (i *instanceStore) BatchDeleteInstances(ids []interface{}) error {

<<<<<<< HEAD
	if len(ids) == 0 {
		return nil
	}

	var realIds []string

	for _, id := range ids {
		realIds = append(realIds, id.(string))
	}

	if err := i.handler.DeleteValues(InstanceStoreType, realIds); err != nil{
		log.Errorf("update instance to kv error, %v", err)
		return err
=======
	for _, id := range ids {
		if err := i.handler.DeleteValues(InstanceStoreType, []string{id}); err != nil{
			log.Errorf("update instance to kv error, %v", err)
			return err
		}
>>>>>>> 10903b82
	}
	return nil
}

// 清空一个实例，真正删除
func (i *instanceStore) CleanInstance(instanceID string) error {
	if err := i.handler.DeleteValues(InstanceStoreType, []string{instanceID}); err != nil{
		log.Errorf("update instance to kv error, %v", err)
		return err
	}
<<<<<<< HEAD
	return nil
=======
>>>>>>> 10903b82
}

// 检查ID是否存在，并且返回所有ID的查询结果
func (i *instanceStore) CheckInstancesExisted(ids map[string]bool) (map[string]bool, error) {

	if len(ids) == 0 {
		return nil, nil
	}

	err := i.handler.IterateFields(InstanceStoreType, "id", func(ins interface{}){
		instance := ins.(model.Instance)

		_, ok := ids[instance.ID()]
		if ok {
			ids[instance.ID()] = true
		}
	})

	if err != nil {
		log.Errorf("list instance in kv error, %v", err)
		return nil, err
	}

	return ids, nil
}

// 获取实例关联的token
func (i *instanceStore) GetInstancesBrief(ids map[string]bool) (map[string]*model.Instance, error) {

	if len(ids) == 0 {
		return nil, nil
	}

	fields := []string{"id"}

	// 找到全部的实例
	inss, err := i.handler.LoadValuesByFilter(InstanceStoreType, fields, model.Instance{},
	func(m map[string]interface{}) bool{
		id := m["id"].(string)
		_, ok := ids[id]
		if ok {
			return true
		}
		return false
	})
	if err != nil {
		log.Errorf("load instance error")
		return nil, err
	}

	// 找到实例对应的 service，得到 serviceToken
	serviceIDs := make(map[string]bool)
	for _, ins := range inss {
		serviceID := ins.(model.Instance).ServiceID
		serviceIDs[serviceID] = true
	}

	services, err := i.handler.LoadValuesByFilter(ServiceStoreType, fields, model.Service{},
	func(m map[string]interface{}) bool{
		id := m["id"].(string)
		_, ok := serviceIDs[id]
		if ok {
			return true
		}
		return false
	})

	// 组合数据
	out := make(map[string]*model.Instance, len(ids))
	var item model.ExpandInstanceStore
	var instance model.InstanceStore
	item.ServiceInstance = &instance

	for _, ins := range inss {
		tempIns := ins.(model.Instance)
		svc, ok := services[tempIns.ServiceID]
		if !ok {
			log.Errorf("can not find instance service , instanceId is ", tempIns.ID())
			return nil, errors.New("can not find instance service")
		}
		tempService := svc.(model.Service)
		instance.ID = tempIns.ID()
		instance.Host = tempIns.Host()
		instance.Port = tempIns.Port()
		item.ServiceName = tempService.Name
		item.Namespace = tempService.Namespace
		item.ServiceToken = tempService.Token
		item.ServicePlatformID = tempService.PlatformID

		out[instance.ID] = model.ExpandStore2Instance(&item)
	}


	return out, nil
}

// 查询一个实例的详情，只返回有效的数据
func (i *instanceStore) GetInstance(instanceID string) (*model.Instance, error) {

	fields := []string{"id"}

	ins, err := i.handler.LoadValuesByFilter(InstanceStoreType, fields, model.Instance{},
	func(m map[string]interface{}) bool{
		id := m["id"].(string)
		if id == instanceID {
			return true
		}
		return false
	})
	if err != nil {
		log.Errorf("load instance from kv error, %v", err)
		return nil, err
	}
	instance := ins[instanceID].(model.Instance)
	return &instance, nil
}

// 获取有效的实例总数
func (i *instanceStore) GetInstancesCount() (uint32, error) {

	count, err := i.handler.CountValues(InstanceStoreType)
	if err != nil {
		log.Errorf("get instance count error, %v", err)
		return 0, err
	}

	return uint32(count), nil
}

// 根据服务和Host获取实例（不包括metadata）
func (i *instanceStore) GetInstancesMainByService(serviceID, host string) ([]*model.Instance, error) {

	// select by service_id and host
	fields := []string{"service_id", "host"}

	instances, err := i.handler.LoadValuesByFilter(InstanceStoreType, fields, model.Instance{},
	func(m map[string]interface{}) bool{
		svcId := m["service_id"].(string)
		h := m["host"].(string)
		if svcId != serviceID {
			return false
		}
		if h != host {
			return false
		}
		return true
	})
	if err != nil {
		log.Errorf("load instance from kv error, %v", err)
		return nil, err
	}

	return getRealInstancesList(instances, 0, uint32(len(instances))), nil
}

// 根据过滤条件查看实例详情及对应数目
func (i *instanceStore) GetExpandInstances(filter, metaFilter map[string]string,
	offset uint32, limit uint32) (uint32, []*model.Instance, error) {
	//TODO
	return 0, nil, nil
}

// 根据mtime获取增量instances，返回所有store的变更信息
func (i *instanceStore) GetMoreInstances(
	mtime time.Time, firstUpdate, needMeta bool, serviceID []string) (map[string]*model.Instance, error) {
	//TODO
	return nil, nil
}

// 设置实例的健康状态
func (i *instanceStore) SetInstanceHealthStatus(instanceID string, flag int, revision string) error {
	//TODO
	return nil
}

// 批量修改实例的隔离状态
func (i *instanceStore) BatchSetInstanceIsolate(ids []interface{}, isolate int, revision string) error {
	//TODO
	return nil
}


// 将下层返回的全量的 service map 转为有序的 list，并根据 offset/limit 返回结果
func getRealInstancesList(originServices map[string]interface{}, offset, limit uint32) []*model.Instance {
	instances := make([]*model.Instance, 0)
	beginIndex := offset
	endIndex := beginIndex + limit
	totalCount := uint32(len(originServices))
	// 处理异常的 offset、 limit
	if totalCount == 0 {
		return instances
	}
	if beginIndex >= endIndex {
		return instances
	}
	if beginIndex >= totalCount {
		return instances
	}
	if endIndex > totalCount {
		endIndex = totalCount
	}

	for _, s := range originServices {
		instances = append(instances, s.(*model.Instance))
	}

	sort.Slice(instances, func (i, j int) bool{
		// modifyTime 由近到远排序
		if instances[i].ModifyTime.After(instances[j].ModifyTime) {
			return true
		} else if instances[i].ModifyTime.Before(instances[j].ModifyTime){
			return false
		}else{
			// modifyTime 相同则比较id
			return strings.Compare(instances[i].ID(), instances[j].ID()) < 0
		}
	})

	return instances[beginIndex:endIndex]
}<|MERGE_RESOLUTION|>--- conflicted
+++ resolved
@@ -102,7 +102,6 @@
 // 批量删除实例，flag=1
 func (i *instanceStore) BatchDeleteInstances(ids []interface{}) error {
 
-<<<<<<< HEAD
 	if len(ids) == 0 {
 		return nil
 	}
@@ -116,13 +115,6 @@
 	if err := i.handler.DeleteValues(InstanceStoreType, realIds); err != nil{
 		log.Errorf("update instance to kv error, %v", err)
 		return err
-=======
-	for _, id := range ids {
-		if err := i.handler.DeleteValues(InstanceStoreType, []string{id}); err != nil{
-			log.Errorf("update instance to kv error, %v", err)
-			return err
-		}
->>>>>>> 10903b82
 	}
 	return nil
 }
@@ -133,10 +125,7 @@
 		log.Errorf("update instance to kv error, %v", err)
 		return err
 	}
-<<<<<<< HEAD
-	return nil
-=======
->>>>>>> 10903b82
+	return nil
 }
 
 // 检查ID是否存在，并且返回所有ID的查询结果
@@ -174,14 +163,14 @@
 
 	// 找到全部的实例
 	inss, err := i.handler.LoadValuesByFilter(InstanceStoreType, fields, model.Instance{},
-	func(m map[string]interface{}) bool{
-		id := m["id"].(string)
-		_, ok := ids[id]
-		if ok {
-			return true
-		}
-		return false
-	})
+		func(m map[string]interface{}) bool{
+			id := m["id"].(string)
+			_, ok := ids[id]
+			if ok {
+				return true
+			}
+			return false
+		})
 	if err != nil {
 		log.Errorf("load instance error")
 		return nil, err
@@ -195,14 +184,14 @@
 	}
 
 	services, err := i.handler.LoadValuesByFilter(ServiceStoreType, fields, model.Service{},
-	func(m map[string]interface{}) bool{
-		id := m["id"].(string)
-		_, ok := serviceIDs[id]
-		if ok {
-			return true
-		}
-		return false
-	})
+		func(m map[string]interface{}) bool{
+			id := m["id"].(string)
+			_, ok := serviceIDs[id]
+			if ok {
+				return true
+			}
+			return false
+		})
 
 	// 组合数据
 	out := make(map[string]*model.Instance, len(ids))
@@ -239,13 +228,13 @@
 	fields := []string{"id"}
 
 	ins, err := i.handler.LoadValuesByFilter(InstanceStoreType, fields, model.Instance{},
-	func(m map[string]interface{}) bool{
-		id := m["id"].(string)
-		if id == instanceID {
-			return true
-		}
-		return false
-	})
+		func(m map[string]interface{}) bool{
+			id := m["id"].(string)
+			if id == instanceID {
+				return true
+			}
+			return false
+		})
 	if err != nil {
 		log.Errorf("load instance from kv error, %v", err)
 		return nil, err
@@ -273,17 +262,17 @@
 	fields := []string{"service_id", "host"}
 
 	instances, err := i.handler.LoadValuesByFilter(InstanceStoreType, fields, model.Instance{},
-	func(m map[string]interface{}) bool{
-		svcId := m["service_id"].(string)
-		h := m["host"].(string)
-		if svcId != serviceID {
-			return false
-		}
-		if h != host {
-			return false
-		}
-		return true
-	})
+		func(m map[string]interface{}) bool{
+			svcId := m["service_id"].(string)
+			h := m["host"].(string)
+			if svcId != serviceID {
+				return false
+			}
+			if h != host {
+				return false
+			}
+			return true
+		})
 	if err != nil {
 		log.Errorf("load instance from kv error, %v", err)
 		return nil, err

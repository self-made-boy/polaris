--- conflicted
+++ resolved
@@ -375,17 +375,12 @@
 func (gs *groupStore) listGroupByUser(filters map[string]string, offset uint32, limit uint32) (uint32,
 	[]*model.UserGroup, error) {
 
-<<<<<<< HEAD
+
 	var (
 		userId = filters["user_id"]
 		owner  = filters["owner"]
 		fields = []string{GroupFieldUserIds, GroupFieldOwner, GroupFieldValid}
 	)
-=======
-	userId := filters["user_id"]
-	owner, existOwner := filters["owner"]
-	fields := []string{GroupFieldUserIds, GroupFieldOwner, GroupFieldValid}
->>>>>>> 02680329
 
 	values, err := gs.handler.LoadValuesByFilter(tblGroup, fields, &groupForStore{},
 		func(m map[string]interface{}) bool {

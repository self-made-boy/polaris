--- conflicted
+++ resolved
@@ -252,15 +252,8 @@
 	return api.NewServiceAliasResponse(api.ExecuteSuccess, req)
 }
 
-<<<<<<< HEAD
-/**
- * GetServiceAliases 查找服务别名
- */
-func (s *Server) GetServiceAliases(ctx context.Context, query map[string]string) *api.BatchQueryResponse {
-=======
 // GetServiceAliases 查找服务别名
 func (s *Server) GetServiceAliases(query map[string]string) *api.BatchQueryResponse {
->>>>>>> 97ed9f86
 	// 先处理offset和limit
 	offset, limit, err := ParseOffsetAndLimit(query)
 	if err != nil {

--- conflicted
+++ resolved
@@ -38,8 +38,8 @@
 	"github.com/polarismesh/polaris-server/common/connlimit"
 	"github.com/polarismesh/polaris-server/common/log"
 	"github.com/polarismesh/polaris-server/common/utils"
+	"github.com/polarismesh/polaris-server/plugin"
 	"github.com/polarismesh/polaris-server/service"
-	"github.com/polarismesh/polaris-server/plugin"
 	"go.uber.org/zap"
 )
 
@@ -60,14 +60,9 @@
 
 	freeMemMu *sync.Mutex
 
-<<<<<<< HEAD
 	server *http.Server
 
-	namingServer      naming.DiscoverServer
-=======
-	server            *http.Server
-	namingServer      *service.Server
->>>>>>> 03a07def
+	namingServer      service.DiscoverServer
 	healthCheckServer *healthcheck.Server
 	rateLimit         plugin.Ratelimit
 	statis            plugin.Statis

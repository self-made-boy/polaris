--- conflicted
+++ resolved
@@ -29,12 +29,8 @@
 	golang.org/x/time v0.0.0-20191024005414-555d28b269f0
 	google.golang.org/grpc v1.36.0
 	gopkg.in/natefinch/lumberjack.v2 v2.0.0 // indirect
-<<<<<<< HEAD
 	gopkg.in/yaml.v2 v2.3.0
-=======
-	gopkg.in/yaml.v2 v2.2.8
 
->>>>>>> bf4d8031
 )
 
 replace gopkg.in/yaml.v2 => gopkg.in/yaml.v2 v2.2.2
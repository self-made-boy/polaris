/**
 * Tencent is pleased to support the open source community by making Polaris available.
 *
 * Copyright (C) 2019 THL A29 Limited, a Tencent company. All rights reserved.
 *
 * Licensed under the BSD 3-Clause License (the "License");
 * you may not use this file except in compliance with the License.
 * You may obtain a copy of the License at
 *
 * https://opensource.org/licenses/BSD-3-Clause
 *
 * Unless required by applicable law or agreed to in writing, software distributed
 * under the License is distributed on an "AS IS" BASIS, WITHOUT WARRANTIES OR
 * CONDITIONS OF ANY KIND, either express or implied. See the License for the
 * specific language governing permissions and limitations under the License.
 */

package v1

// 北极星错误码
// 六位构成，前面三位参照HTTP Status的标准
// 后面三位，依据内部的具体错误自定义
const (
	ExecuteSuccess                  uint32 = 200000
	DataNoChange                           = 200001
	NoNeedUpdate                           = 200002
	BadRequest                             = 400000
	ParseException                         = 400001
	EmptyRequest                           = 400002
	BatchSizeOverLimit                     = 400003
	InvalidDiscoverResource                = 400004
	InvalidRequestID                       = 400100
	InvalidUserName                        = 400101
	InvalidUserToken                       = 400102
	InvalidParameter                       = 400103
	EmptyQueryParameter                    = 400104
	InvalidQueryInsParameter               = 400105
	InvalidNamespaceName                   = 400110
	InvalidNamespaceOwners                 = 400111
	InvalidNamespaceToken                  = 400112
	InvalidServiceName                     = 400120
	InvalidServiceOwners                   = 400121
	InvalidServiceToken                    = 400122
	InvalidServiceMetadata                 = 400123
	InvalidServicePorts                    = 400124
	InvalidServiceBusiness                 = 400125
	InvalidServiceDepartment               = 400126
	InvalidServiceCMDB                     = 400127
	InvalidServiceComment                  = 400128
	InvalidServiceAliasComment             = 400129
	InvalidInstanceID                      = 400130
	InvalidInstanceHost                    = 400131
	InvalidInstancePort                    = 400132
	InvalidServiceAlias                    = 400133
	InvalidNamespaceWithAlias              = 400134
	InvalidServiceAliasOwners              = 400135
	InvalidInstanceProtocol                = 400136
	InvalidInstanceVersion                 = 400137
	InvalidInstanceLogicSet                = 400138
	InvalidInstanceIsolate                 = 400139
	HealthCheckNotOpen                     = 400140
	HeartbeatOnDisabledIns                 = 400141
	HeartbeatExceedLimit                   = 400142
	HeartbeatTypeNotFound                  = 400143
	InvalidMetadata                        = 400150
	InvalidRateLimitID                     = 400151
	InvalidRateLimitLabels                 = 400152
	InvalidRateLimitAmounts                = 400153
	InvalidCircuitBreakerID                = 400160
	InvalidCircuitBreakerVersion           = 400161
	InvalidCircuitBreakerName              = 400162
	InvalidCircuitBreakerNamespace         = 400163
	InvalidCircuitBreakerOwners            = 400164
	InvalidCircuitBreakerToken             = 400165
	InvalidCircuitBreakerBusiness          = 400166
	InvalidCircuitBreakerDepartment        = 400167
	InvalidCircuitBreakerComment           = 400168

	// 网格相关错误码
	ServicesExistedMesh  = 400170
	ResourcesExistedMesh = 400171
	InvalidMeshParameter = 400172

	// 平台信息相关错误码
	InvalidPlatformID         = 400180
	InvalidPlatformName       = 400181
	InvalidPlatformDomain     = 400182
	InvalidPlatformQPS        = 400183
	InvalidPlatformToken      = 400184
	InvalidPlatformOwner      = 400185
	InvalidPlatformDepartment = 400186
	InvalidPlatformComment    = 400187
	NotFoundPlatform          = 400188

	// flux相关错误码
	InvalidFluxRateLimitId     = 400190
	InvalidFluxRateLimitQps    = 400191
	InvalidFluxRateLimitSetKey = 400192

	InvalidUserOwners         = 400410
	InvalidUserID             = 400411
	InvalidUserPassword       = 400412
	InvalidUserGroupOwners    = 400420
	InvalidUserGroupID        = 400421
	InvalidAuthStrategyOwners = 400430
	InvalidAuthStrategyName   = 400431
	InvalidAuthStrategyID     = 400432

	ExistedResource                    = 400201
	NotFoundResource                   = 400202
	NamespaceExistedServices           = 400203
	ServiceExistedInstances            = 400204
	ServiceExistedRoutings             = 400205
	ServiceExistedRateLimits           = 400206
	ExistReleasedConfig                = 400207
	SameInstanceRequest                = 400208
	ServiceExistedCircuitBreakers      = 400209
	ServiceExistedAlias                = 400210
	NamespaceExistedMeshResources      = 400211
	NamespaceExistedCircuitBreakers    = 400212
	ServiceSubscribedByMeshes          = 400213
	ServiceExistedFluxRateLimits       = 400214
	UserExisted                        = 400215
	UserGroupExisted                   = 400216
	AuthStrategyRuleExisted            = 400217
	NotFoundService                    = 400301
	NotFoundRouting                    = 400302
	NotFoundInstance                   = 400303
	NotFoundServiceAlias               = 400304
	NotFoundNamespace                  = 400305
	NotFoundSourceService              = 400306
	NotFoundRateLimit                  = 400307
	NotFoundCircuitBreaker             = 400308
	NotFoundMasterConfig               = 400309
	NotFoundTagConfig                  = 400310
	NotFoundTagConfigOrService         = 400311
	NotFoundUser                       = 400312
	NotFoundUserGroup                  = 400313
	NotFoundAuthStrategyRule           = 400314
	ClientAPINotOpen                   = 400401
	NotAllowBusinessService            = 400402
	NotAllowAliasUpdate                = 400501
	NotAllowAliasCreateInstance        = 400502
	NotAllowAliasCreateRouting         = 400503
	NotAllowCreateAliasForAlias        = 400504
	NotAllowAliasCreateRateLimit       = 400505
	NotAllowAliasBindRule              = 400506
	NotAllowDifferentNamespaceBindRule = 400507
	Unauthorized                       = 401000
	NotAllowedAccess                   = 401001
	IPRateLimit                        = 403001
	APIRateLimit                       = 403002
	CMDBNotFindHost                    = 404001
	DataConflict                       = 409000
	InstanceTooManyRequests            = 429001
	ExecuteException                   = 500000
	StoreLayerException                = 500001
	CMDBPluginException                = 500002
	ParseRoutingException              = 500004
	ParseRateLimitException            = 500005
	ParseCircuitBreakerException       = 500006
	HeartbeatException                 = 500007

	//配置中心模块的错误码

	InvalidConfigFileGroupName     = 400801
	InvalidConfigFileName          = 400802
	InvalidConfigFileContentLength = 400803
	InvalidConfigFileFormat        = 400804
	InvalidConfigFileTags          = 400805
	InvalidWatchConfigFileFormat   = 400806
	NotFoundResourceConfigFile     = 400807
)

// code to string
// code的字符串描述信息
var code2info = map[uint32]string{
	ExecuteSuccess:                     "execute success",
	DataNoChange:                       "discover data is no change",
	NoNeedUpdate:                       "update data is no change, no need to update",
	BadRequest:                         "bad request",
	ParseException:                     "request decode failed",
	EmptyRequest:                       "empty request",
	BatchSizeOverLimit:                 "batch size over the limit",
	InvalidDiscoverResource:            "invalid discover resource",
	InvalidRequestID:                   "invalid request id",
	InvalidUserName:                    "invalid user name",
	InvalidUserToken:                   "invalid user token",
	InvalidParameter:                   "invalid parameter",
	EmptyQueryParameter:                "query instance parameter is empty",
	InvalidQueryInsParameter:           "query instance, (service,namespace) or host is required",
	InvalidNamespaceName:               "invalid namespace name",
	InvalidNamespaceOwners:             "invalid namespace owners",
	InvalidNamespaceToken:              "invalid namespace token",
	InvalidServiceName:                 "invalid service name",
	InvalidServiceOwners:               "invalid service owners",
	InvalidServiceToken:                "invalid service token",
	InvalidServiceMetadata:             "invalid service metadata",
	InvalidServicePorts:                "invalid service ports",
	InvalidServiceBusiness:             "invalid service business",
	InvalidServiceDepartment:           "invalid service department",
	InvalidServiceCMDB:                 "invalid service CMDB",
	InvalidServiceComment:              "invalid service comment",
	InvalidServiceAliasComment:         "invalid service alias comment",
	InvalidInstanceID:                  "invalid instance id",
	InvalidInstanceHost:                "invalid instance host",
	InvalidInstancePort:                "invalid instance port",
	InvalidInstanceProtocol:            "invalid instance protocol",
	InvalidInstanceVersion:             "invalid instance version",
	InvalidInstanceLogicSet:            "invalid instance logic set",
	InvalidInstanceIsolate:             "invalid instance isolate",
	InvalidServiceAlias:                "invalid service alias",
	InvalidNamespaceWithAlias:          "request namespace is not allow to create sid type alias",
	InvalidServiceAliasOwners:          "invalid service alias owners",
	HealthCheckNotOpen:                 "server not open health check",
	HeartbeatOnDisabledIns:             "heartbeat on disabled instance",
	HeartbeatExceedLimit:               "instance can only heartbeat 1 time per second",
	InvalidMetadata:                    "the length of metadata is too long or metadata contains invalid characters",
	InvalidRateLimitID:                 "invalid rate limit id",
	InvalidRateLimitLabels:             "invalid rate limit labels",
	InvalidRateLimitAmounts:            "invalid rate limit amounts",
	InvalidCircuitBreakerID:            "invalid circuit breaker id",
	InvalidCircuitBreakerVersion:       "invalid circuit breaker version",
	InvalidCircuitBreakerName:          "invalid circuit breaker name",
	InvalidCircuitBreakerNamespace:     "invalid circuit breaker namespace",
	InvalidCircuitBreakerOwners:        "invalid circuit breaker owners",
	InvalidCircuitBreakerToken:         "invalid circuit breaker token",
	InvalidCircuitBreakerBusiness:      "invalid circuit breaker business",
	InvalidCircuitBreakerDepartment:    "invalid circuit breaker department",
	InvalidCircuitBreakerComment:       "invalid circuit breaker comment",
	ExistedResource:                    "existed resource",
	SameInstanceRequest:                "the same instance request",
	NotFoundResource:                   "not found resource",
	ClientAPINotOpen:                   "client api is not open",
	NotAllowBusinessService:            "not allow requesting business service",
	NotAllowAliasUpdate:                "not allow service alias updating",
	NotAllowAliasCreateInstance:        "not allow service alias creating instance",
	NotAllowAliasCreateRouting:         "not allow service alias creating routing config",
	NotAllowCreateAliasForAlias:        "only source service can create alias",
	NotAllowAliasCreateRateLimit:       "not allow service alias creating rate limit",
	NotAllowAliasBindRule:              "not allow service alias binding rule",
	NotAllowDifferentNamespaceBindRule: "not allow different namespace binding rule",
	NamespaceExistedServices:           "some services existed in namespace",
	ServiceExistedInstances:            "some instances existed in service",
	ServiceExistedRoutings:             "some routings existed in service",
	ServiceExistedRateLimits:           "some rate limits existed in service",
	ServiceExistedCircuitBreakers:      "some circuit breakers existed in service",
	ServiceExistedAlias:                "some aliases existed in service",
	NamespaceExistedMeshResources:      "some mesh resources existed in namespace",
	NamespaceExistedCircuitBreakers:    "some circuit breakers existed in namespace",
	ExistReleasedConfig:                "exist released config",
	NotFoundService:                    "not found service",
	NotFoundRouting:                    "not found routing",
	NotFoundInstance:                   "not found instances",
	NotFoundServiceAlias:               "not found service alias",
	NotFoundNamespace:                  "not found namespace",
	NotFoundSourceService:              "not found the source service link with the alias",
	NotFoundRateLimit:                  "not found rate limit",
	NotFoundCircuitBreaker:             "not found circuit breaker",
	NotFoundTagConfig:                  "not found tag config",
	NotFoundMasterConfig:               "not found master config",
	NotFoundTagConfigOrService:         "not found tag config or service, or relation already exists",
	Unauthorized:                       "unauthorized",
	NotAllowedAccess:                   "access is not approved",
	IPRateLimit:                        "server limit the ip access",
	APIRateLimit:                       "server limit the api access",
	CMDBNotFindHost:                    "not found the host cmdb",
	DataConflict:                       "data is conflict, please try again",
	InstanceTooManyRequests:            "your instance has too many requests",
	ExecuteException:                   "execute exception",
	StoreLayerException:                "store layer exception",
	CMDBPluginException:                "cmdb plugin exception",
	ParseRoutingException:              "parsing routing failed",
	ParseRateLimitException:            "parse rate limit failed",
	ParseCircuitBreakerException:       "parse circuit breaker failed",
	HeartbeatException:                 "heartbeat execute exception",
	InvalidPlatformID:                  "invalid platform id",
	InvalidPlatformName:                "invalid platform name",
	InvalidPlatformDomain:              "invalid platform domain",
	InvalidPlatformQPS:                 "invalid platform qps",
	InvalidPlatformToken:               "invalid platform token",
	InvalidPlatformOwner:               "invalid platform owner",
	InvalidPlatformDepartment:          "invalid platform department",
	InvalidPlatformComment:             "invalid platform comment",
	NotFoundPlatform:                   "not found platform",
	ServicesExistedMesh:                "services existed mesh",
	ResourcesExistedMesh:               "resources existed mesh",
	ServiceSubscribedByMeshes:          "service subscribed by some mesh",
	InvalidMeshParameter:               "invalid mesh parameter",
	InvalidFluxRateLimitId:             "invalid flux ratelimit id",
	InvalidFluxRateLimitQps:            "invalid flux ratelimit qps",
	InvalidFluxRateLimitSetKey:         "invalid flux ratelimit key",
<<<<<<< HEAD
	NotFoundUser:                       "not found user",
	NotFoundUserGroup:                  "not found usergroup",
	NotFoundAuthStrategyRule:           "not found auth strategy rule",
	UserExisted:                        "exist user",
	UserGroupExisted:                   "exist usergroup",
	AuthStrategyRuleExisted:            "exist auth strategy rule",
	InvalidUserGroupOwners:             "invalid usergroup owner attribute",
	InvalidAuthStrategyName:            "invalid auth strategy rule name",
	InvalidAuthStrategyOwners:          "invalid auth strategy rule owner",
	InvalidUserPassword:                "invalid user password",
=======
	//配置中心的错误信息
	InvalidConfigFileGroupName:     "invalid config file group name",
	InvalidConfigFileName:          "invalid config file name",
	InvalidConfigFileContentLength: "config file content too long",
	InvalidConfigFileFormat:        "invalid config file format, support json,xml,html,properties,text,yaml",
	InvalidConfigFileTags:          "invalid config file tags, tags should be pair, like key1,value1,key2,value2. and key,value should not blank",
	InvalidWatchConfigFileFormat:   "invalid watch config file format",
	NotFoundResourceConfigFile:     "config file not existed",
>>>>>>> 97ed9f86
}

// code to info
func Code2Info(code uint32) string {
	info, ok := code2info[code]
	if ok {
		return info
	}

	return ""
}<|MERGE_RESOLUTION|>--- conflicted
+++ resolved
@@ -290,7 +290,16 @@
 	InvalidFluxRateLimitId:             "invalid flux ratelimit id",
 	InvalidFluxRateLimitQps:            "invalid flux ratelimit qps",
 	InvalidFluxRateLimitSetKey:         "invalid flux ratelimit key",
-<<<<<<< HEAD
+	//配置中心的错误信息
+	InvalidConfigFileGroupName:     "invalid config file group name",
+	InvalidConfigFileName:          "invalid config file name",
+	InvalidConfigFileContentLength: "config file content too long",
+	InvalidConfigFileFormat:        "invalid config file format, support json,xml,html,properties,text,yaml",
+	InvalidConfigFileTags:          "invalid config file tags, tags should be pair, like key1,value1,key2,value2. and key,value should not blank",
+	InvalidWatchConfigFileFormat:   "invalid watch config file format",
+	NotFoundResourceConfigFile:     "config file not existed",
+
+	// 鉴权错误
 	NotFoundUser:                       "not found user",
 	NotFoundUserGroup:                  "not found usergroup",
 	NotFoundAuthStrategyRule:           "not found auth strategy rule",
@@ -301,16 +310,6 @@
 	InvalidAuthStrategyName:            "invalid auth strategy rule name",
 	InvalidAuthStrategyOwners:          "invalid auth strategy rule owner",
 	InvalidUserPassword:                "invalid user password",
-=======
-	//配置中心的错误信息
-	InvalidConfigFileGroupName:     "invalid config file group name",
-	InvalidConfigFileName:          "invalid config file name",
-	InvalidConfigFileContentLength: "config file content too long",
-	InvalidConfigFileFormat:        "invalid config file format, support json,xml,html,properties,text,yaml",
-	InvalidConfigFileTags:          "invalid config file tags, tags should be pair, like key1,value1,key2,value2. and key,value should not blank",
-	InvalidWatchConfigFileFormat:   "invalid watch config file format",
-	NotFoundResourceConfigFile:     "config file not existed",
->>>>>>> 97ed9f86
 }
 
 // code to info
